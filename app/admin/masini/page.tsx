"use client";

import React, { useState, useEffect } from "react";
import Link from "next/link";
import Image from "next/image";
import {
  ArrowLeft,
  Search,
  Plus,
  Edit,
  Trash2,
  Car,
  Settings,
  Users,
  Fuel,
  Eye,
  AlertTriangle,
} from "lucide-react";
import { Star } from "lucide-react";
import { Select } from "@/components/ui/select";
import { AdminCar } from "@/types/admin";

const CarsPage = () => {
  const [cars, setCars] = useState<AdminCar[]>([]);
  const [filteredCars, setFilteredCars] = useState<AdminCar[]>([]);
  const [searchTerm, setSearchTerm] = useState("");
  const [statusFilter, setStatusFilter] = useState("all");
  const [typeFilter, setTypeFilter] = useState("all");
  const [selectedCar, setSelectedCar] = useState<AdminCar | null>(null);
  const [showModal, setShowModal] = useState(false);

  // Mock data pentru demo
  useEffect(() => {
    const mockCars: AdminCar[] = [
      {
        id: 1,
        name: "Dacia Logan",
        type: "Economic",
        image:
          "https://images.pexels.com/photos/3802510/pexels-photo-3802510.jpeg?auto=compress&cs=tinysrgb&w=600",
        price: 45,
        features: {
          passengers: 5,
          transmission: "Manual",
          fuel: "Benzină",
          doors: 4,
          luggage: 2,
        },
        status: "available",
        rating: 4.8,
        description:
          "Mașină economică și fiabilă, perfectă pentru călătoriile în oraș și pe distanțe medii.",
        specs: [
          "Aer condiționat",
          "Radio/USB",
          "Geamuri electrice",
          "Servo direcție",
        ],
        licensePlate: "B 123 ABC",
        year: 2022,
        mileage: 45000,
        lastService: "2024-12-15",
        nextService: "2025-06-15",
      },
      {
        id: 2,
        name: "Volkswagen Golf",
        type: "Comfort",
        image:
          "https://images.pexels.com/photos/116675/pexels-photo-116675.jpeg?auto=compress&cs=tinysrgb&w=600",
        price: 65,
        features: {
          passengers: 5,
          transmission: "Automat",
          fuel: "Benzină",
          doors: 5,
          luggage: 3,
        },
        status: "rented",
        rating: 4.9,
        description:
          "Mașină de clasă medie cu tehnologie avansată și confort superior.",
        specs: [
          "Climatronic",
          "Navigație GPS",
          "Senzori parcare",
          "Cruise control",
        ],
        licensePlate: "B 456 DEF",
        year: 2023,
        mileage: 28000,
        lastService: "2024-11-20",
        nextService: "2025-05-20",
      },
      {
        id: 3,
        name: "BMW Seria 3",
        type: "Premium",
        image:
          "https://images.pexels.com/photos/358070/pexels-photo-358070.jpeg?auto=compress&cs=tinysrgb&w=600",
        price: 95,
        features: {
          passengers: 5,
          transmission: "Automat",
          fuel: "Diesel",
          doors: 4,
          luggage: 3,
        },
        status: "available",
        rating: 4.9,
        description:
          "Sedan premium cu performanțe excepționale și tehnologie de vârf.",
        specs: [
          "Piele",
          "Navigație premium",
          "Scaune sport",
          "Sistem audio premium",
        ],
        licensePlate: "B 789 GHI",
        year: 2023,
        mileage: 15000,
        lastService: "2024-12-01",
        nextService: "2025-06-01",
      },
      {
        id: 4,
        name: "Ford Transit",
        type: "Van",
        image:
          "https://images.pexels.com/photos/1007410/pexels-photo-1007410.jpeg?auto=compress&cs=tinysrgb&w=600",
        price: 85,
        features: {
          passengers: 9,
          transmission: "Manual",
          fuel: "Diesel",
          doors: 4,
          luggage: 5,
        },
        status: "maintenance",
        rating: 4.7,
        description:
          "Van spațios pentru grupuri mari, ideal pentru excursii și evenimente.",
        specs: [
          "9 locuri",
          "Aer condiționat",
          "Radio",
          "Spațiu generos bagaje",
        ],
        licensePlate: "B 321 JKL",
        year: 2021,
        mileage: 78000,
        lastService: "2025-01-05",
        nextService: "2025-07-05",
      },
      {
        id: 5,
        name: "Skoda Octavia",
        type: "Comfort",
        image:
          "https://images.pexels.com/photos/1719648/pexels-photo-1719648.jpeg?auto=compress&cs=tinysrgb&w=600",
        price: 68,
        features: {
          passengers: 5,
          transmission: "Automat",
          fuel: "Diesel",
          doors: 4,
          luggage: 4,
        },
        status: "available",
        rating: 4.8,
        description:
          "Sedan spațios cu portbagaj generos, perfect pentru călătorii lungi.",
        specs: [
          "Climatronic",
          "Navigație",
          "Scaune încălzite",
          "Senzori parcare",
        ],
        licensePlate: "B 654 MNO",
        year: 2022,
        mileage: 52000,
        lastService: "2024-10-30",
        nextService: "2025-04-30",
      },
      {
        id: 6,
        name: "Audi A4",
        type: "Premium",
        image:
          "https://images.pexels.com/photos/1719648/pexels-photo-1719648.jpeg?auto=compress&cs=tinysrgb&w=600",
        price: 98,
        features: {
          passengers: 5,
          transmission: "Automat",
          fuel: "Diesel",
          doors: 4,
          luggage: 3,
        },
        status: "available",
        rating: 4.9,
        description:
          "Luxul german la cel mai înalt nivel, cu tehnologie inovatoare.",
        specs: [
          "Quattro",
          "Virtual Cockpit",
          "Scaune ventilate",
          "Bang & Olufsen",
        ],
        licensePlate: "B 987 PQR",
        year: 2023,
        mileage: 12000,
        lastService: "2024-12-10",
        nextService: "2025-06-10",
      },
    ];

    setCars(mockCars);
    setFilteredCars(mockCars);
  }, []);

  // Filter cars
  useEffect(() => {
    let filtered = cars;

    if (searchTerm) {
      filtered = filtered.filter(
        (car) =>
          car.name.toLowerCase().includes(searchTerm.toLowerCase()) ||
          car.licensePlate
            ?.toLowerCase()
            ?.includes(searchTerm.toLowerCase()) ||
          car.type.toLowerCase().includes(searchTerm.toLowerCase()),
      );
    }

    if (statusFilter !== "all") {
      filtered = filtered.filter((car) => car.status === statusFilter);
    }

    if (typeFilter !== "all") {
      filtered = filtered.filter(
        (car) => car.type.toLowerCase() === typeFilter.toLowerCase(),
      );
    }

    setFilteredCars(filtered);
  }, [cars, searchTerm, statusFilter, typeFilter]);

  const handleViewCar = (car: AdminCar) => {
    setSelectedCar(car);
    setShowModal(true);
  };

  const getStatusColor = (status: string) => {
    switch (status) {
      case "available":
        return "bg-green-100 text-green-800";
      case "rented":
        return "bg-yellow-100 text-yellow-800";
      case "maintenance":
        return "bg-red-100 text-red-800";
      default:
        return "bg-gray-100 text-gray-800";
    }
  };

  const getStatusText = (status: string) => {
    switch (status) {
      case "available":
        return "Disponibilă";
      case "rented":
        return "Închiriată";
      case "maintenance":
        return "Service";
      default:
        return status;
    }
  };

  const isServiceDue = (nextServiceDate?: string) => {
    if (!nextServiceDate) return false;
    const nextService = new Date(nextServiceDate);
    const today = new Date();
    const daysUntilService = Math.ceil(
      (nextService.getTime() - today.getTime()) / (1000 * 3600 * 24),
    );
    return daysUntilService <= 30;
  };

  return (
    <div className="min-h-screen bg-gray-50">
      {/* Header */}
      <div className="bg-white shadow-sm border-b">
        <div className="max-w-7xl mx-auto px-4 sm:px-6 lg:px-8">
          <div className="flex items-center justify-between h-16">
            <div className="flex items-center space-x-4">
              <Link
                href="/admin"
                className="p-2 hover:bg-gray-100 rounded-lg transition-colors"
                aria-label="Înapoi la dashboard"
              >
                <ArrowLeft className="h-5 w-5 text-gray-600" />
              </Link>
              <h1 className="text-xl font-poppins font-semibold text-berkeley">
                Gestionare Flota Auto
              </h1>
            </div>

            <button
              className="flex items-center space-x-2 px-4 py-2 bg-jade text-white rounded-lg hover:bg-jade/90 transition-colors"
              aria-label="Adaugă Mașină"
            >
              <Plus className="h-4 w-4" />
              <span className="font-dm-sans font-semibold">Adaugă Mașină</span>
            </button>
          </div>
        </div>
      </div>

      <div className="max-w-7xl mx-auto px-4 sm:px-6 lg:px-8 py-8">
        {/* Stats */}
        <div className="grid grid-cols-1 md:grid-cols-4 gap-6 mb-8">
          <div className="bg-white rounded-xl p-6 shadow-sm">
            <div className="flex items-center justify-between">
              <div>
                <p className="text-sm font-dm-sans text-gray-600">
                  Total Mașini
                </p>
                <p className="text-2xl font-poppins font-bold text-berkeley">
                  {cars.length}
                </p>
              </div>
              <Car className="h-8 w-8 text-jade" />
            </div>
          </div>

          <div className="bg-white rounded-xl p-6 shadow-sm">
            <div className="flex items-center justify-between">
              <div>
                <p className="text-sm font-dm-sans text-gray-600">
                  Disponibile
                </p>
                <p className="text-2xl font-poppins font-bold text-green-600">
                  {cars.filter((car) => car.status === "available").length}
                </p>
              </div>
              <div className="w-8 h-8 bg-green-100 rounded-full flex items-center justify-center">
                <div className="w-4 h-4 bg-green-500 rounded-full"></div>
              </div>
            </div>
          </div>

          <div className="bg-white rounded-xl p-6 shadow-sm">
            <div className="flex items-center justify-between">
              <div>
                <p className="text-sm font-dm-sans text-gray-600">Închiriate</p>
                <p className="text-2xl font-poppins font-bold text-yellow-600">
                  {cars.filter((car) => car.status === "rented").length}
                </p>
              </div>
              <div className="w-8 h-8 bg-yellow-100 rounded-full flex items-center justify-center">
                <div className="w-4 h-4 bg-yellow-500 rounded-full"></div>
              </div>
            </div>
          </div>

          <div className="bg-white rounded-xl p-6 shadow-sm">
            <div className="flex items-center justify-between">
              <div>
                <p className="text-sm font-dm-sans text-gray-600">În Service</p>
                <p className="text-2xl font-poppins font-bold text-red-600">
                  {cars.filter((car) => car.status === "maintenance").length}
                </p>
              </div>
              <div className="w-8 h-8 bg-red-100 rounded-full flex items-center justify-center">
                <div className="w-4 h-4 bg-red-500 rounded-full"></div>
              </div>
            </div>
          </div>
        </div>

        {/* Filters */}
        <div className="bg-white rounded-xl shadow-sm p-6 mb-8">
          <div className="grid grid-cols-1 md:grid-cols-4 gap-4">
            <div className="relative">
              <Search className="absolute left-3 top-1/2 transform -translate-y-1/2 h-5 w-5 text-gray-400" />
              <input
                type="text"
                placeholder="Caută mașini..."
                aria-label="Caută mașini"
                value={searchTerm}
                onChange={(e) => setSearchTerm(e.target.value)}
                className="w-full pl-10 pr-4 py-3 border border-gray-300 rounded-lg focus:ring-2 focus:ring-jade focus:border-transparent"
              />
            </div>

            <Select
              className="px-4 py-3"
              value={statusFilter}
              onValueChange={setStatusFilter}
              placeholder="Toate statusurile"
              aria-label="Filtrează după status"
            >
              <option value="all">Toate statusurile</option>
              <option value="available">Disponibile</option>
              <option value="rented">Închiriate</option>
              <option value="maintenance">În Service</option>
            </Select>

            <Select
              className="px-4 py-3"
              value={typeFilter}
              onValueChange={setTypeFilter}
              placeholder="Toate tipurile"
              aria-label="Filtrează după tip"
            >
              <option value="all">Toate tipurile</option>
              <option value="economic">Economic</option>
              <option value="comfort">Comfort</option>
              <option value="premium">Premium</option>
              <option value="van">Van</option>
            </Select>

            <div className="flex items-center justify-between">
              <span className="font-dm-sans text-gray-600">
                {filteredCars.length} mașini găsite
              </span>
            </div>
          </div>
        </div>

        {/* Cars Grid */}
        <div className="grid grid-cols-1 md:grid-cols-2 lg:grid-cols-3 gap-6">
          {filteredCars.map((car) => (
            <div
              key={car.id}
              className="bg-white rounded-xl overflow-hidden shadow-sm hover:shadow-lg transition-shadow duration-300"
            >
              <div className="relative w-full h-48">
                <Image
                  src={car.image || "/images/placeholder-car.svg"}
                  alt={car.name}
                  fill
                  className="object-cover"
                />
                <div className="absolute top-4 left-4 bg-jade text-white px-3 py-1 rounded-full text-sm font-dm-sans font-semibold">
                  {car.type}
                </div>
                <div
                  className={`absolute top-4 right-4 px-3 py-1 rounded-full text-sm font-dm-sans font-semibold ${getStatusColor(car.status)}`}
                >
                  {getStatusText(car.status)}
                </div>
                {isServiceDue(car.nextService) && (
                  <div className="absolute bottom-4 left-4 bg-red-500 text-white px-2 py-1 rounded-lg flex items-center space-x-1">
                    <AlertTriangle className="h-3 w-3" />
                    <span className="text-xs font-dm-sans">Service</span>
                  </div>
                )}
              </div>

              <div className="p-6">
                <div className="flex items-center justify-between mb-4">
                  <h3 className="text-xl font-poppins font-semibold text-berkeley">
                    {car.name}
                  </h3>
                  <div className="flex items-center space-x-1"></div>
                </div>

                <div className="space-y-2 mb-4">
                  <div className="flex items-center justify-between text-sm text-gray-600 font-dm-sans">
                    <div className="flex items-center space-x-2">
                      <Users className="h-4 w-4 text-jade" />
<<<<<<< HEAD
                      <span>{car?.features?.passengers} persoane</span>
                    </div>
                    <div className="flex items-center space-x-2">
                      <Settings className="h-4 w-4 text-jade" />
                      <span>{car?.features?.transmission}</span>
=======
                      <span>
                        {car.features?.passengers
                          ? `${car.features.passengers} persoane`
                          : '-'}
                      </span>
                    </div>
                    <div className="flex items-center space-x-2">
                      <Settings className="h-4 w-4 text-jade" />
                      <span>{car.features?.transmission ?? '-'}</span>
>>>>>>> e4514945
                    </div>
                  </div>
                  <div className="flex items-center justify-between text-sm text-gray-600 font-dm-sans">
                    <div className="flex items-center space-x-2">
                      <Fuel className="h-4 w-4 text-jade" />
<<<<<<< HEAD
                      <span>{car?.features?.fuel}</span>
=======
                      <span>{car.features?.fuel ?? '-'}</span>
>>>>>>> e4514945
                    </div>
                    <span className="font-semibold">{car.licensePlate}</span>
                  </div>
                </div>

                <div className="flex items-center justify-between mb-4">
                  <div>
                    <span className="text-2xl font-poppins font-bold text-berkeley">
                      {car.price}€
                    </span>
                    <span className="text-gray-600 font-dm-sans">/zi</span>
                  </div>
                  <div className="text-right">
                    <p className="text-sm text-gray-600 font-dm-sans">
                      Anul {car.year}
                    </p>
                    <p className="text-sm text-gray-600 font-dm-sans">
                      {car?.mileage?.toLocaleString()} km
                    </p>
                  </div>
                </div>

                <div className="flex items-center space-x-2">
                  <button
                    onClick={() => handleViewCar(car)}
                    className="flex-1 flex items-center justify-center space-x-2 px-4 py-2 border border-jade text-jade font-dm-sans font-semibold rounded-lg hover:bg-jade hover:text-white transition-colors"
                    aria-label="Vezi mașina"
                  >
                    <Eye className="h-4 w-4" />
                    <span>Vezi</span>
                  </button>
                  <button
                    className="p-2 text-gray-600 hover:text-blue-600 hover:bg-blue-50 rounded-lg transition-colors"
                    aria-label="Editează"
                  >
                    <Edit className="h-4 w-4" />
                  </button>
                  <button
                    className="p-2 text-gray-600 hover:text-red-600 hover:bg-red-50 rounded-lg transition-colors"
                    aria-label="Șterge"
                  >
                    <Trash2 className="h-4 w-4" />
                  </button>
                </div>
              </div>
            </div>
          ))}
        </div>

        {filteredCars.length === 0 && (
          <div className="text-center py-12">
            <Car className="h-12 w-12 text-gray-400 mx-auto mb-4" />
            <h3 className="text-lg font-poppins font-semibold text-gray-600 mb-2">
              Nu există mașini
            </h3>
            <p className="text-gray-500 font-dm-sans">
              Nu am găsit mașini care să corespundă criteriilor de căutare.
            </p>
          </div>
        )}

        {/* Car Details Modal */}
        {showModal && selectedCar && (
          <div className="fixed inset-0 bg-black/50 backdrop-blur-sm flex items-center justify-center z-50 p-4">
            <div className="bg-white rounded-2xl p-8 max-w-4xl w-full max-h-[90vh] overflow-y-auto">
              <div className="flex items-center justify-between mb-6">
                <h3 className="text-2xl font-poppins font-bold text-berkeley">
                  {selectedCar.name}
                </h3>
                <button
                  onClick={() => setShowModal(false)}
                  className="p-2 hover:bg-gray-100 rounded-lg transition-colors"
                  aria-label="Închide detalii mașină"
                >
                  <svg
                    className="w-6 h-6 text-gray-600"
                    fill="none"
                    stroke="currentColor"
                    viewBox="0 0 24 24"
                  >
                    <path
                      strokeLinecap="round"
                      strokeLinejoin="round"
                      strokeWidth={2}
                      d="M6 18L18 6M6 6l12 12"
                    />
                  </svg>
                </button>
              </div>

              <div className="grid grid-cols-1 lg:grid-cols-2 gap-8">
                {/* Car Image and Basic Info */}
                <div>
                    {selectedCar.image && (<div className="relative w-full h-64 mb-6">
                    <Image
                      src={selectedCar?.image}
                      alt={selectedCar.name}
                      fill
                      className="object-cover rounded-xl"
                    />
                  </div>)}

                  <div className="space-y-4">
                    <div className="flex items-center justify-between">
                      <span className="font-dm-sans text-gray-600">
                        Status:
                      </span>
                      <span
                        className={`px-3 py-1 rounded-full text-sm font-dm-sans ${getStatusColor(selectedCar.status)}`}
                      >
                        {getStatusText(selectedCar.status)}
                      </span>
                    </div>
                    <div className="flex items-center justify-between">
                      <span className="font-dm-sans text-gray-600">
                        Număr înmatriculare:
                      </span>
                      <span className="font-dm-sans font-semibold text-berkeley">
                        {selectedCar.licensePlate}
                      </span>
                    </div>
                    <div className="flex items-center justify-between">
                      <span className="font-dm-sans text-gray-600">
                        An fabricație:
                      </span>
                      <span className="font-dm-sans font-semibold text-berkeley">
                        {selectedCar.year}
                      </span>
                    </div>
                    <div className="flex items-center justify-between">
                      <span className="font-dm-sans text-gray-600">
                        Kilometraj:
                      </span>
                      <span className="font-dm-sans font-semibold text-berkeley">
                        {selectedCar?.mileage?.toLocaleString()} km
                      </span>
                    </div>
                    <div className="flex items-center justify-between">
                      <span className="font-dm-sans text-gray-600">
                        Preț/zi:
                      </span>
                      <span className="font-dm-sans font-bold text-jade text-lg">
                        {selectedCar.price}€
                      </span>
                    </div>
                  </div>
                </div>

                {/* Detailed Info */}
                <div className="space-y-6">
                  <div>
                    <h4 className="font-poppins font-semibold text-berkeley text-lg mb-3">
                      Specificații
                    </h4>
                    <div className="grid grid-cols-2 gap-4">
                      <div className="flex items-center space-x-2">
                        <Users className="h-4 w-4 text-jade" />
                        <span className="font-dm-sans text-gray-600">
                          {selectedCar?.features?.passengers} persoane
                        </span>
                      </div>
                      <div className="flex items-center space-x-2">
                        <Settings className="h-4 w-4 text-jade" />
                        <span className="font-dm-sans text-gray-600">
                          {selectedCar?.features?.transmission}
                        </span>
                      </div>
                      <div className="flex items-center space-x-2">
                        <Fuel className="h-4 w-4 text-jade" />
                        <span className="font-dm-sans text-gray-600">
                          {selectedCar?.features?.fuel}
                        </span>
                      </div>
                      <div className="flex items-center space-x-2">
                        <Car className="h-4 w-4 text-jade" />
                        <span className="font-dm-sans text-gray-600">
                          {selectedCar?.features?.doors} uși
                        </span>
                      </div>
                    </div>
                  </div>

                  <div>
                    <h4 className="font-poppins font-semibold text-berkeley text-lg mb-3">
                      Dotări
                    </h4>
                    <div className="flex flex-wrap gap-2">
                      {selectedCar?.specs?.map((spec, index) => (
                        <span
                          key={index}
                          className="px-3 py-1 bg-jade/10 text-jade text-sm font-dm-sans rounded-full"
                        >
                          {spec}
                        </span>
                      ))}
                    </div>
                  </div>

                  <div>
                    <h4 className="font-poppins font-semibold text-berkeley text-lg mb-3">
                      Service
                    </h4>
                    <div className="space-y-2">
                      <div className="flex items-center justify-between">
                        <span className="font-dm-sans text-gray-600">
                          Ultimul service:
                        </span>
                        <span className="font-dm-sans text-gray-900">
                          {selectedCar.lastService
                            ? new Date(selectedCar.lastService).toLocaleDateString(
                                "ro-RO",
                              )
                            : "-"}
                        </span>
                      </div>
                      <div className="flex items-center justify-between">
                        <span className="font-dm-sans text-gray-600">
                          Următorul service:
                        </span>
                        <span
                          className={`font-dm-sans ${isServiceDue(selectedCar.nextService) ? "text-red-600 font-semibold" : "text-gray-900"}`}
                        >
                          {selectedCar.nextService
                            ? new Date(selectedCar.nextService).toLocaleDateString(
                                "ro-RO",
                              )
                            : "-"}
                          {isServiceDue(selectedCar.nextService) && (
                            <span className="ml-2 text-xs bg-red-100 text-red-800 px-2 py-1 rounded-full">
                              Urgent
                            </span>
                          )}
                        </span>
                      </div>
                    </div>
                  </div>

                  <div>
                    <h4 className="font-poppins font-semibold text-berkeley text-lg mb-3">
                      Descriere
                    </h4>
                    <p className="font-dm-sans text-gray-600 leading-relaxed">
                      {selectedCar.description}
                    </p>
                  </div>
                </div>
              </div>

              {/* Actions */}
              <div className="mt-8 flex flex-col sm:flex-row gap-3">
                <button
                  className="flex-1 bg-jade text-white py-3 rounded-lg font-semibold font-dm-sans hover:bg-jade/90 transition-colors"
                  aria-label="Editează Mașina"
                >
                  Editează Mașina
                </button>
                <button
                  className="flex-1 border-2 border-gray-300 text-gray-700 py-3 rounded-lg font-semibold font-dm-sans hover:bg-gray-50 transition-colors"
                  aria-label="Vezi Rezervări"
                >
                  Vezi Rezervări
                </button>
                {selectedCar.status === "available" && (
                  <button
                    className="flex-1 border-2 border-yellow-300 text-yellow-700 py-3 rounded-lg font-semibold font-dm-sans hover:bg-yellow-50 transition-colors"
                    aria-label="Trimite la Service"
                  >
                    Trimite la Service
                  </button>
                )}
              </div>
            </div>
          </div>
        )}
      </div>
    </div>
  );
};

export default CarsPage;<|MERGE_RESOLUTION|>--- conflicted
+++ resolved
@@ -16,7 +16,6 @@
   Eye,
   AlertTriangle,
 } from "lucide-react";
-import { Star } from "lucide-react";
 import { Select } from "@/components/ui/select";
 import { AdminCar } from "@/types/admin";
 
@@ -471,33 +470,17 @@
                   <div className="flex items-center justify-between text-sm text-gray-600 font-dm-sans">
                     <div className="flex items-center space-x-2">
                       <Users className="h-4 w-4 text-jade" />
-<<<<<<< HEAD
                       <span>{car?.features?.passengers} persoane</span>
                     </div>
                     <div className="flex items-center space-x-2">
                       <Settings className="h-4 w-4 text-jade" />
                       <span>{car?.features?.transmission}</span>
-=======
-                      <span>
-                        {car.features?.passengers
-                          ? `${car.features.passengers} persoane`
-                          : '-'}
-                      </span>
-                    </div>
-                    <div className="flex items-center space-x-2">
-                      <Settings className="h-4 w-4 text-jade" />
-                      <span>{car.features?.transmission ?? '-'}</span>
->>>>>>> e4514945
                     </div>
                   </div>
                   <div className="flex items-center justify-between text-sm text-gray-600 font-dm-sans">
                     <div className="flex items-center space-x-2">
                       <Fuel className="h-4 w-4 text-jade" />
-<<<<<<< HEAD
                       <span>{car?.features?.fuel}</span>
-=======
-                      <span>{car.features?.fuel ?? '-'}</span>
->>>>>>> e4514945
                     </div>
                     <span className="font-semibold">{car.licensePlate}</span>
                   </div>
