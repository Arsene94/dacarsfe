--- conflicted
+++ resolved
@@ -421,7 +421,6 @@
     const restToPay = discountedTotal - (bookingInfo.advance_payment || 0);
 
     const handleUpdateBooking = async () => {
-<<<<<<< HEAD
         try {
             await apiClient.updateBooking(bookingInfo.id, bookingInfo);
             onClose();
@@ -429,12 +428,6 @@
             console.error("Failed to update booking:", error);
         }
     }
-=======
-        await apiClient.updateBooking(bookingInfo.id, bookingInfo);
-        onClose();
-        onUpdated?.();
-    };
->>>>>>> bce7ffa2
 
     return (
         <Popup
