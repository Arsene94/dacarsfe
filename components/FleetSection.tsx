"use client";

import React, { useEffect, useState, useCallback } from "react";
import Link from "next/link";
import {
    Users,
    Fuel,
    Settings,
    Star,
    ChevronLeft,
    ChevronRight,
} from "lucide-react";
import apiClient from "@/lib/api";
import { Button } from '@/components/ui/button';

type CarCategories = {
    id: number;
    name: string;
}

type Cars = {
    id: number;
    name: string;
    type: string;
    icon: string; // URL final, servibil
    price?: number;
    number_of_seats: number;
    transmission: { name: string };
    fuel: { name: string };
    categories: { id: number; name: string };
    rating?: number;
};

type ApiCar = {
    id: number;
    name?: string;
    price_text?: string;
    rental_rate?: string; // "25"
    image_preview?: string | null;
    thumbnail?: string | null;
    avg_review?: number;
    number_of_seats: number;
    type?: { name?: string | null; image?: string | null } | null;
    fuel?: { name?: string | null } | null;
    transmission?: { name?: string | null } | null;
    categories: CarCategories[];
};

const STORAGE_BASE =
    process.env.NEXT_PUBLIC_STORAGE_BASE_URL || "http://localhost:8000/storage";

const toImageUrl = (p?: string | null): string => {
    if (!p) return "/images/placeholder-car.jpg";
    if (/^https?:\/\//i.test(p)) return p;
    const base = STORAGE_BASE.replace(/\/$/, "");
    const path = p.replace(/^\//, "");
    return `${base}/${path}`;
};

const parsePrice = (priceText?: string): number | undefined => {
    if (!priceText) return undefined;
    const m = priceText.match(/([\d.,]+)/);
    if (!m) return undefined;
    const n = parseFloat(m[1].replace(/\./g, "").replace(",", "."));
    return Number.isFinite(n) ? n : undefined;
};

const FleetSection = () => {
    const [cars, setCars] = useState<Cars[]>([]);
    const [current, setCurrent] = useState(0);

    useEffect(() => {
        let cancelled = false;

        (async () => {
            const response = await apiClient.getHomePageCars({ limit: 4 });
            const items: unknown = Array.isArray(response)
                ? response
                : (response as any)?.data;
            const list = Array.isArray(items) ? (items as ApiCar[]) : [];

            const mapped: Cars[] = list.map((c) => ({
                id: c.id,
                name: c.name ?? "Autovehicul",
                type: (c.type?.name ?? "—").trim(),
                icon: toImageUrl(c.image_preview || c.thumbnail || c.type?.image || null),
                number_of_seats: c.number_of_seats,
                price:
                    c.rental_rate != null
                        ? Number(c.rental_rate)
                        : parsePrice(c.price_text),
                transmission: { name: c.transmission?.name ?? "—" },
                fuel: { name: c.fuel?.name ?? "—" },
                categories: { id: c.categories?.[0].id, name: c.categories?.[0].name ?? "-"},
                rating: typeof c.avg_review === "number" ? c.avg_review : undefined,
            }));

            if (!cancelled) setCars(mapped);
        })();

        return () => {
            cancelled = true;
        };
    }, []);

    const nextSlide = useCallback(() => {
        setCurrent((prev) => (prev + 1) % Math.max(cars.length, 1));
    }, [cars.length]);
    const prevSlide = useCallback(() => {
        setCurrent((prev) =>
            (prev - 1 + Math.max(cars.length, 1)) % Math.max(cars.length, 1)
        );
    }, [cars.length]);

    useEffect(() => {
        if (cars.length <= 1) return;
        const mq = window.matchMedia("(prefers-reduced-motion: reduce)");
        if (mq.matches) return;
        const id = setInterval(nextSlide, 5000);
        return () => clearInterval(id);
    }, [cars.length, nextSlide]);

    const CarCard = ({ car, index }: { car: Cars; index: number }) => (
        <div
            className="bg-white rounded-2xl overflow-hidden shadow-lg hover:shadow-2xl transition-all duration-300 transform hover:-translate-y-2 group border border-gray-100 animate-slide-up"
            style={{ animationDelay: `${index * 0.1}s` }}
        >
            <div className="relative overflow-hidden">
                <img
                    src={car.icon}
                    alt={car.name}
                    className="w-full h-48 object-cover group-hover:scale-110 transition-transform duration-500"
                    loading={index < 2 ? "eager" : "lazy"}
                    fetchPriority={index < 2 ? "high" : "auto"}
                />
                <div className="absolute top-4 left-4 bg-jade text-white px-3 py-1 rounded-full text-sm font-dm-sans font-semibold">
                    {car.type}
                </div>
                <div className="absolute top-4 right-4 bg-white/90 backdrop-blur-sm px-2 py-1 rounded-lg flex items-center space-x-1">
                    <Star className="h-4 w-4 text-yellow-400 fill-current" />
                    <span className="text-sm font-dm-sans font-semibold text-berkeley">
                        {car.rating ?? "—"}
                    </span>
                </div>
            </div>

            <div className="p-6">
                <h3 className="text-xl font-poppins font-semibold text-berkeley mb-2">
                    {car.name}
                </h3>

                <div className="space-y-2 mb-6">
                    <div className="flex items-center justify-between text-sm text-gray-600 font-dm-sans">
                        <div className="flex items-center space-x-2">
                            <Users className="h-4 w-4 text-jade" />
                            <span>{car.number_of_seats} persoane</span>
                        </div>
                        <div className="flex items-center space-x-2">
                            <Settings className="h-4 w-4 text-jade" />
                            <span>{car.transmission.name}</span>
                        </div>
                    </div>
                    <div className="flex items-center space-x-2 text-sm text-gray-600 font-dm-sans">
                        <Fuel className="h-4 w-4 text-jade" />
                        <span>{car.fuel.name}</span>
                    </div>
                </div>

                <div className="flex items-center justify-between">
                    <div>
                        <span className="text-2xl font-poppins font-bold text-berkeley">
                            {car.price != null ? ` de la ${car.price}€` : "—"}
                        </span>
                        <span className="text-gray-600 font-dm-sans">/zi</span>
                    </div>

                    <Link
                        href="/rezervare"
                        className="px-4 py-2 bg-jade text-white font-dm-sans font-semibold rounded-lg hover:bg-jade/90 transition-colors duration-300"
                    >
                        Rezervă
                    </Link>
                </div>
            </div>
        </div>
    );

    return (
        <section id="flota" className="py-20 bg-white">
            <div className="max-w-7xl mx-auto px-4 sm:px-6 lg:px-8">
                <div className="text-center mb-16 animate-fade-in">
                    <h2 className="text-4xl lg:text-5xl font-poppins font-bold text-berkeley mb-6">
                        Flota noastră <span className="text-jade">premium</span>
                    </h2>
                    <p className="text-xl font-dm-sans text-gray-600 max-w-3xl mx-auto leading-relaxed">
                        Mașini moderne, verificate și întreținute cu grijă pentru confortul și siguranța ta.
                    </p>
                </div>

<<<<<<< HEAD
                <div className="grid grid-cols-1 md:grid-cols-2 lg:grid-cols-4 gap-8">
                    {cars.map((car, index) => (
                        <div
                            key={car.id}
                            className="bg-white rounded-2xl overflow-hidden shadow-lg hover:shadow-2xl transition-all duration-300 transform hover:-translate-y-2 group border border-gray-100 animate-slide-up"
                            style={{ animationDelay: `${index * 0.1}s` }}
                        >
                            <div className="relative overflow-hidden">
                                <img
                                    src={car.icon}
                                    alt={car.name}
                                    className="w-full h-48 object-cover group-hover:scale-110 transition-transform duration-500"
                                    loading={index < 2 ? "eager" : "lazy"}
                                    fetchPriority={index < 2 ? "high" : "auto"}
                                />
                                <div className="absolute top-4 left-4 bg-jade text-white px-3 py-1 rounded-full text-sm font-dm-sans font-semibold">
                                    {car.categories.name}
                                </div>
                                <div className="absolute top-4 right-4 bg-white/90 backdrop-blur-sm px-2 py-1 rounded-lg flex items-center space-x-1">
                                    <Star className="h-4 w-4 text-yellow-400 fill-current" />
                                    <span className="text-sm font-dm-sans font-semibold text-berkeley">
                    {car.rating ?? "—"}
                  </span>
                                </div>
=======
                <div className="md:hidden relative overflow-hidden" role="region" aria-label="Carousel">
                    <div
                        className="flex transition-transform duration-700 ease-out"
                        style={{ transform: `translateX(-${current * 100}%)` }}
                        aria-live="polite"
                    >
                        {cars.map((car, index) => (
                            <div
                                key={car.id}
                                className="min-w-full"
                                role="group"
                                aria-roledescription="slide"
                                aria-label={`${index + 1} din ${cars.length}`}
                            >
                                <CarCard car={car} index={index} />
>>>>>>> 6855a581
                            </div>
                        ))}
                    </div>

                    {cars.length > 1 && (
                        <>
                            <button
                                onClick={prevSlide}
                                aria-label="Mașina precedentă"
                                className="absolute top-1/2 left-2 -translate-y-1/2 p-2 rounded-full bg-white/80 shadow hover:bg-white"
                            >
                                <ChevronLeft className="h-5 w-5 text-jade" />
                            </button>
                            <button
                                onClick={nextSlide}
                                aria-label="Mașina următoare"
                                className="absolute top-1/2 right-2 -translate-y-1/2 p-2 rounded-full bg-white/80 shadow hover:bg-white"
                            >
                                <ChevronRight className="h-5 w-5 text-jade" />
                            </button>
                        </>
                    )}
                </div>

                <div className="hidden md:grid md:grid-cols-2 lg:grid-cols-4 gap-8">
                    {cars.map((car, index) => (
                        <CarCard key={car.id} car={car} index={index} />
                    ))}
                </div>

                <div className="text-center mt-12">
                    <Link href="/flota">
                        <Button
                            variant="outline"
                            className="border-jade text-jade hover:bg-jade hover:text-white"
                        >
                            Vezi toată flota
                        </Button>
                    </Link>
                </div>
            </div>
        </section>
    );
};

export default FleetSection;<|MERGE_RESOLUTION|>--- conflicted
+++ resolved
@@ -91,7 +91,7 @@
                         : parsePrice(c.price_text),
                 transmission: { name: c.transmission?.name ?? "—" },
                 fuel: { name: c.fuel?.name ?? "—" },
-                categories: { id: c.categories?.[0].id, name: c.categories?.[0].name ?? "-"},
+                categories: { id: c.categories?.[0].id, name: c.categories?.[0].name},
                 rating: typeof c.avg_review === "number" ? c.avg_review : undefined,
             }));
 
@@ -134,7 +134,7 @@
                     fetchPriority={index < 2 ? "high" : "auto"}
                 />
                 <div className="absolute top-4 left-4 bg-jade text-white px-3 py-1 rounded-full text-sm font-dm-sans font-semibold">
-                    {car.type}
+                    {car.categories.name}
                 </div>
                 <div className="absolute top-4 right-4 bg-white/90 backdrop-blur-sm px-2 py-1 rounded-lg flex items-center space-x-1">
                     <Star className="h-4 w-4 text-yellow-400 fill-current" />
@@ -197,32 +197,6 @@
                     </p>
                 </div>
 
-<<<<<<< HEAD
-                <div className="grid grid-cols-1 md:grid-cols-2 lg:grid-cols-4 gap-8">
-                    {cars.map((car, index) => (
-                        <div
-                            key={car.id}
-                            className="bg-white rounded-2xl overflow-hidden shadow-lg hover:shadow-2xl transition-all duration-300 transform hover:-translate-y-2 group border border-gray-100 animate-slide-up"
-                            style={{ animationDelay: `${index * 0.1}s` }}
-                        >
-                            <div className="relative overflow-hidden">
-                                <img
-                                    src={car.icon}
-                                    alt={car.name}
-                                    className="w-full h-48 object-cover group-hover:scale-110 transition-transform duration-500"
-                                    loading={index < 2 ? "eager" : "lazy"}
-                                    fetchPriority={index < 2 ? "high" : "auto"}
-                                />
-                                <div className="absolute top-4 left-4 bg-jade text-white px-3 py-1 rounded-full text-sm font-dm-sans font-semibold">
-                                    {car.categories.name}
-                                </div>
-                                <div className="absolute top-4 right-4 bg-white/90 backdrop-blur-sm px-2 py-1 rounded-lg flex items-center space-x-1">
-                                    <Star className="h-4 w-4 text-yellow-400 fill-current" />
-                                    <span className="text-sm font-dm-sans font-semibold text-berkeley">
-                    {car.rating ?? "—"}
-                  </span>
-                                </div>
-=======
                 <div className="md:hidden relative overflow-hidden" role="region" aria-label="Carousel">
                     <div
                         className="flex transition-transform duration-700 ease-out"
@@ -238,7 +212,6 @@
                                 aria-label={`${index + 1} din ${cars.length}`}
                             >
                                 <CarCard car={car} index={index} />
->>>>>>> 6855a581
                             </div>
                         ))}
                     </div>
