--- conflicted
+++ resolved
@@ -9,12 +9,8 @@
     extend: {
       colors: {
         berkeley: '#1A3661',
-<<<<<<< HEAD
-        jade: '#1E7149',
-=======
         jade: '#206442',
         jadeLight: '#38B275',
->>>>>>> 71044a14
         eefie: '#191919',
       },
       fontFamily: {
