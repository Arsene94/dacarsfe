--- conflicted
+++ resolved
@@ -11,11 +11,7 @@
     mixpanel.init(MIXPANEL_TOKEN, { autocapture: true });
 }
 
-<<<<<<< HEAD
-export const trackMixpanelEvent = (eventName, properties = {}) => {
-=======
 export const trackMixpanelEvent = (eventName, payload = {}) => {
->>>>>>> 6d627bc9
     if (!MIXPANEL_TOKEN) {
         return;
     }
@@ -25,16 +21,8 @@
     }
 
     try {
-<<<<<<< HEAD
         mixpanel.track(eventName, properties);
     } catch (error) {
         console.error('Failed to track Mixpanel event', error);
     }
-}
-=======
-        mixpanel.track(eventName, payload);
-    } catch (error) {
-        console.error('Failed to track Mixpanel event', error);
-    }
-};
->>>>>>> 6d627bc9
+};