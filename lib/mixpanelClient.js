--- conflicted
+++ resolved
@@ -11,7 +11,6 @@
     mixpanel.init(MIXPANEL_TOKEN, { autocapture: true });
 }
 
-<<<<<<< HEAD
 /**
  * Trim an object by removing entries with `null` or `undefined` values.
  * @param {Record<string, unknown> | undefined} value
@@ -34,22 +33,9 @@
  * @param {Record<string, unknown>} [props]
  */
 export const trackMixpanelEvent = (eventName, props) => {
-=======
-export const trackMixpanelEvent = (eventName, payload = {}) => {
->>>>>>> 6d627bc9
     if (!MIXPANEL_TOKEN) {
         return;
     }
-
-<<<<<<< HEAD
-    const sanitizedProps = sanitizeProps(props);
-    if (sanitizedProps) {
-        mixpanel.track(eventName, sanitizedProps);
-        return;
-    }
-
-    mixpanel.track(eventName);
-};
 
 /**
  * @param {string} distinctId
@@ -65,7 +51,6 @@
     const sanitizedTraits = sanitizeProps(traits);
     if (sanitizedTraits) {
         mixpanel.people.set(sanitizedTraits);
-=======
     if (typeof window === 'undefined') {
         return;
     }
@@ -74,6 +59,5 @@
         mixpanel.track(eventName, payload);
     } catch (error) {
         console.error('Failed to track Mixpanel event', error);
->>>>>>> 6d627bc9
     }
 };